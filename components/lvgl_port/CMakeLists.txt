set(LVGL_FONT_PATH "../../managed_components/lvgl__lvgl/src/font")

# 根据宏定义选择依赖组件
if(USE_ESP_LCD_DRIVER)
    set(DRIVER_DEPS "lvgl log Peripherals esp_lcd")
else()
    set(DRIVER_DEPS "lvgl log Peripherals")
endif()

idf_component_register(SRCS "lv_port_indev.c" "lv_port_disp.c"
<<<<<<< HEAD
                        "${LVGL_FONT_PATH}/lv_font_montserrat_14.c"
                        "${LVGL_FONT_PATH}/lv_font_montserrat_16.c"
                        "${LVGL_FONT_PATH}/lv_font_montserrat_18.c"
                        "${LVGL_FONT_PATH}/lv_font_montserrat_20.c"
                        "${LVGL_FONT_PATH}/lv_font_montserrat_24.c"
                        "${LVGL_FONT_PATH}/lv_font_montserrat_32.c"
                INCLUDE_DIRS "."
                REQUIRES lvgl log Peripherals)
=======
                            "${LVGL_FONT_PATH}/lv_font_montserrat_14.c"
                            "${LVGL_FONT_PATH}/lv_font_montserrat_16.c"
                            "${LVGL_FONT_PATH}/lv_font_montserrat_18.c"
                            "${LVGL_FONT_PATH}/lv_font_montserrat_20.c"
                            "${LVGL_FONT_PATH}/lv_font_montserrat_24.c"
                            "${LVGL_FONT_PATH}/lv_font_montserrat_32.c"
                    INCLUDE_DIRS "."
                    REQUIRES ${DRIVER_DEPS})
>>>>>>> bc02936b

# 让LVGL找到我们的lv_conf.h配置文件
target_compile_definitions(${COMPONENT_LIB} PUBLIC LV_CONF_INCLUDE_SIMPLE)

# 确保lv_conf.h的路径可以被LVGL组件找到
idf_build_set_property(COMPILE_OPTIONS "-I${CMAKE_CURRENT_SOURCE_DIR}" APPEND)<|MERGE_RESOLUTION|>--- conflicted
+++ resolved
@@ -8,7 +8,6 @@
 endif()
 
 idf_component_register(SRCS "lv_port_indev.c" "lv_port_disp.c"
-<<<<<<< HEAD
                         "${LVGL_FONT_PATH}/lv_font_montserrat_14.c"
                         "${LVGL_FONT_PATH}/lv_font_montserrat_16.c"
                         "${LVGL_FONT_PATH}/lv_font_montserrat_18.c"
@@ -17,16 +16,6 @@
                         "${LVGL_FONT_PATH}/lv_font_montserrat_32.c"
                 INCLUDE_DIRS "."
                 REQUIRES lvgl log Peripherals)
-=======
-                            "${LVGL_FONT_PATH}/lv_font_montserrat_14.c"
-                            "${LVGL_FONT_PATH}/lv_font_montserrat_16.c"
-                            "${LVGL_FONT_PATH}/lv_font_montserrat_18.c"
-                            "${LVGL_FONT_PATH}/lv_font_montserrat_20.c"
-                            "${LVGL_FONT_PATH}/lv_font_montserrat_24.c"
-                            "${LVGL_FONT_PATH}/lv_font_montserrat_32.c"
-                    INCLUDE_DIRS "."
-                    REQUIRES ${DRIVER_DEPS})
->>>>>>> bc02936b
 
 # 让LVGL找到我们的lv_conf.h配置文件
 target_compile_definitions(${COMPONENT_LIB} PUBLIC LV_CONF_INCLUDE_SIMPLE)
