set(PERIPHERALS_SRCS "")

if(EN_RECEIVER_MODE)

    idf_component_register(
        SRCS ${PERIPHERALS_SRCS}
        INCLUDE_DIRS "inc"
        REQUIRES log driver
    )
    
else()
    set(PERIPHERALS_SRCS
        "src/st7789.c"
        "src/xpt2046.c" # 根据需要选择一个触摸驱动
        "src/ws2812.c"
        "src/lsm6ds3.c"
        "src/bsp_i2c.c"
        # "src/ft6336g.c" # 根据需要选择一个触摸驱动
        "src/joystick_adc.c"
        "src/key.c"
        "src/wifi_manager.c"
        "src/battery_monitor.c"
        "src/i2s_tdm.c"
    )

    idf_component_register(
    SRCS ${PERIPHERALS_SRCS}
    INCLUDE_DIRS "inc"
<<<<<<< HEAD
    REQUIRES lvgl log esp_wifi esp_event esp_netif nvs_flash driver esp_lcd
)
=======
    REQUIRES lvgl log esp_wifi esp_event esp_netif nvs_flash driver
    )
endif()

>>>>>>> 68609898
<|MERGE_RESOLUTION|>--- conflicted
+++ resolved
@@ -26,12 +26,5 @@
     idf_component_register(
     SRCS ${PERIPHERALS_SRCS}
     INCLUDE_DIRS "inc"
-<<<<<<< HEAD
     REQUIRES lvgl log esp_wifi esp_event esp_netif nvs_flash driver esp_lcd
-)
-=======
-    REQUIRES lvgl log esp_wifi esp_event esp_netif nvs_flash driver
-    )
-endif()
-
->>>>>>> 68609898
+)